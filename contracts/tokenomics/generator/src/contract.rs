--- conflicted
+++ resolved
@@ -8,23 +8,17 @@
 use crate::error::ContractError;
 use crate::migration;
 use crate::state::{
-<<<<<<< HEAD
+    get_pools, update_user_balance, Config, ExecuteOnReply, PoolInfo, UserInfo, CONFIG,
+    DEFAULT_LIMIT, MAX_LIMIT, OWNERSHIP_PROPOSAL, POOL_INFO, TMP_USER_ACTION, USER_INFO,
     update_user_balance, Config, ExecuteOnReply, UserInfo, CONFIG, OWNERSHIP_PROPOSAL, POOL_INFO,
     TMP_USER_ACTION, USER_INFO,
-=======
-    get_pools, update_user_balance, Config, ExecuteOnReply, PoolInfo, UserInfo, CONFIG,
-    DEFAULT_LIMIT, MAX_LIMIT, OWNERSHIP_PROPOSAL, POOL_INFO, TMP_USER_ACTION, USER_INFO,
->>>>>>> 3ae14975
 };
 use astroport::asset::{addr_validate_to_lower, PairInfo};
 use astroport::common::{claim_ownership, drop_ownership_proposal, propose_new_owner};
-<<<<<<< HEAD
+use astroport::generator::StakerResponse;
+use astroport::querier::{query_supply, query_token_balance};
 use astroport::generator::PoolInfo;
 use astroport::querier::query_token_balance;
-=======
-use astroport::generator::StakerResponse;
-use astroport::querier::{query_supply, query_token_balance};
->>>>>>> 3ae14975
 use astroport::DecimalCheckedOps;
 use astroport::{
     factory::{ConfigResponse as FactoryConfigResponse, QueryMsg as FactoryQueryMsg},
@@ -104,34 +98,21 @@
 /// ## Queries
 /// * **ExecuteMsg::UpdateConfig { vesting_contract }** Changes the address of the Generator vesting contract.
 ///
-<<<<<<< HEAD
-/// * **ExecuteMsg::SetupPools { pools }** Add a new liquidity pool
-/// to the [`POOL_INFO`] if it does not exist and updates total allocation point in [`Config`].
-=======
 /// * **ExecuteMsg::Add {
 ///             lp_token,
 ///             alloc_point,
 ///             reward_proxy,
 ///         }** Create a new generator and add it in the [`POOL_INFO`] mapping if it does not exist yet. This also updates the
 /// total allocation point variable in the [`Config`] object.
->>>>>>> 3ae14975
+/// * **ExecuteMsg::SetupPools { pools }** Add a new liquidity pool
+/// to the [`POOL_INFO`] if it does not exist and updates total allocation point in [`Config`].
 ///
 /// * **UpdatePool {
 ///             lp_token,
-<<<<<<< HEAD
 ///             has_asset_rewards,
 ///         }** Updates the given pool's ASTRO.
 ///
 /// * **ExecuteMsg::ClaimRewards { lp_token }** Updates reward and returns it to user.
-=======
-///             alloc_point,
-///         }** Updates the given generator's ASTRO allocation points.
-///
-/// * **ExecuteMsg::MassUpdatePools {}** Updates reward variables (accrued rewards) for all generators.
-///
-/// * **ExecuteMsg::UpdatePool { lp_token }** Snapshots the given generator's state by computing the new amount of
-/// rewards that were already distributed,
->>>>>>> 3ae14975
 ///
 /// * **ExecuteMsg::Withdraw { lp_token, amount }** Withdraw LP tokens from the Generator.
 ///
@@ -345,27 +326,11 @@
 /// ## Params
 /// * **deps** is an object of type [`DepsMut`].
 ///
-<<<<<<< HEAD
-/// * **lp_token** is the object of type [`Addr`].
+/// * **lp_token** is an object of type [`Addr`]. This is the LP token for which to create a generator.
 ///
 /// ##Executor
 /// Can only be called by the owner or generator controller
 pub fn setup_pools(
-=======
-/// * **env** is an object of type [`Env`].
-///
-/// * **lp_token** is an object of type [`Addr`]. This is the LP token for which to create a generator.
-///
-/// * **alloc_point** is an object of type [`Uint64`]. This is the portion of ASTRO emissions that the generator gets.
-///
-/// * **has_asset_rewards** is the field of type [`bool`]. This flag indicates whether the generator receives dual rewards.
-///
-/// * **reward_proxy** is an [`Option`] field object of type [`String`]. This is the address of the dual rewards proxy.
-///
-/// ##Executor
-/// Can only be called by the owner.
-pub fn add(
->>>>>>> 3ae14975
     mut deps: DepsMut,
     env: Env,
     pools: Vec<(Addr, Uint64)>,
@@ -393,25 +358,14 @@
 /// ## Params
 /// * **deps** is an object of type [`DepsMut`].
 ///
-/// * **env** is an object of type [`Env`].
-///
 /// * **lp_token** is an object of type [`Addr`]. This is the LP token whose generator allocation points we update.
 ///
-/// * **alloc_point** is an object of type [`Uint64`]. This is the new share of ASTRO emissions this generator gets.
-///
 /// * **has_asset_rewards** is the field of type [`bool`]. This flag indicates whether the generator receives dual rewards.
 ///
 /// ##Executor
-<<<<<<< HEAD
-/// Can only be called by the owner or generator controller
+/// Can only be called by the owner or generator controller.
 pub fn update_pool(
     deps: DepsMut,
-=======
-/// Can only be called by the owner.
-pub fn set(
-    mut deps: DepsMut,
-    env: Env,
->>>>>>> 3ae14975
     lp_token: Addr,
     has_asset_rewards: bool,
 ) -> Result<Response, ContractError> {
@@ -586,21 +540,8 @@
 /// # Params
 /// * **deps** is an object of type [`DepsMut`].
 ///
-/// * **env** is an object of type [`Env`].
-///
-<<<<<<< HEAD
 /// * **amount** is the object of type [`Uint128`]. Sets a new count of tokens per block.
 fn set_tokens_per_block(deps: DepsMut, amount: Uint128) -> Result<Response, ContractError> {
-=======
-/// * **amount** is an object of type [`Uint128`]. This is the new total amount of ASTRO distributed per block.
-fn set_tokens_per_block(
-    mut deps: DepsMut,
-    env: Env,
-    amount: Uint128,
-) -> Result<Response, ContractError> {
-    mass_update_pools(deps.branch(), env)?;
-
->>>>>>> 3ae14975
     CONFIG.update::<_, ContractError>(deps.storage, |mut v| {
         v.tokens_per_block = amount;
         Ok(v)
@@ -610,55 +551,22 @@
 }
 
 /// # Description
-<<<<<<< HEAD
-/// Updates reward variables of the given pool to be up-to-date. Returns an [`ContractError`] on
-/// failure, otherwise returns the [`Response`] with the specified attributes if the operation was successful.
-=======
-/// Updates the amount of accrued rewards for all generators. Returns a [`ContractError`] on failure, otherwise
-/// returns a [`Response`] with the specified attributes if the operation was successful.
+/// Updates the amount of accrued rewards for a specific generator. Returns a [`ContractError`] on
+/// failure, otherwise returns a [`Response`] with the specified attributes if the operation was successful.
 /// # Params
 /// * **deps** is an object of type [`DepsMut`].
 ///
 /// * **env** is an object of type [`Env`].
-pub fn mass_update_pools(mut deps: DepsMut, env: Env) -> Result<Response, ContractError> {
-    let response = Response::default();
-
-    let cfg = CONFIG.load(deps.storage)?;
-    let pools = get_pools(deps.storage);
-
-    if pools.is_empty() {
-        return Ok(response);
-    }
-
-    for (lp_token, mut pool) in pools {
-        accumulate_rewards_per_share(deps.branch(), &env, &lp_token, &mut pool, &cfg, None)?;
-        POOL_INFO.save(deps.storage, &lp_token, &pool)?;
-    }
-
-    Ok(response.add_attribute("action", "mass_update_pools"))
-}
-
-/// # Description
-/// Updates the amount of accrued rewards for a specific generator. Returns a [`ContractError`] on
-/// failure, otherwise returns a [`Response`] with the specified attributes if the operation was successful.
->>>>>>> 3ae14975
-/// # Params
-/// * **deps** is an object of type [`DepsMut`].
-///
-/// * **env** is an object of type [`Env`].
-///
-<<<<<<< HEAD
+///
 /// * **lp_token** is the object of type [`Addr`]. Sets the liquidity pool to be updated.
+///
+/// * **account** is the object of type [`Addr`].
 pub fn claim_rewards(
     mut deps: DepsMut,
     env: Env,
     lp_token: Addr,
     account: Addr,
 ) -> Result<Response, ContractError> {
-=======
-/// * **lp_token** is an object of type [`Addr`]. This is the LP token whose accrued rewards we update.
-pub fn update_pool(mut deps: DepsMut, env: Env, lp_token: Addr) -> Result<Response, ContractError> {
->>>>>>> 3ae14975
     let response = Response::default();
 
     let cfg = CONFIG.load(deps.storage)?;
@@ -1740,20 +1648,16 @@
 ///
 /// * **pool** is an object of type [`PoolInfo`]. This is the generator for which we calculate accrued rewards.
 ///
-<<<<<<< HEAD
 /// * **alloc_point** is the object of type [`Uint64`].
 ///
-/// * **cfg** is the object of type [`Config`].
+/// * **cfg** is an object of type [`Config`]. This is the Generator contract configuration.
 pub fn calculate_rewards(
     env: &Env,
     pool: &PoolInfo,
     alloc_point: &Uint64,
     cfg: &Config,
 ) -> StdResult<Uint128> {
-=======
-/// * **cfg** is an object of type [`Config`]. This is the Generator contract configuration.
 pub fn calculate_rewards(env: &Env, pool: &PoolInfo, cfg: &Config) -> StdResult<Uint128> {
->>>>>>> 3ae14975
     let n_blocks = Uint128::from(env.block.height).checked_sub(pool.last_reward_block.into())?;
 
     let r;
